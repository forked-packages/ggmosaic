--- conflicted
+++ resolved
@@ -37,13 +37,10 @@
   if (!optional)
     names(value) <- nm
   df <- structure(value, row.names = row.names, class = "data.frame")
-<<<<<<< HEAD
-  browser()
-  class(df[,1]) <- "product"
-=======
-browser()
+
+#browser()
     class(df[,1]) <- "product"
->>>>>>> 88910bf8
+
   df
 }
 
@@ -127,11 +124,6 @@
                                compute_group = function(data, scales, na.rm=FALSE, divider) {
                                  cat("compute_groups from StatMosaic\n")
 
-<<<<<<< HEAD
-                                 #    browser()
-=======
-#    browser()
->>>>>>> 88910bf8
 
                                  vars <- expand_variable(data, "vars")
                                  #    data <- dplyr::select(data, -vars)
